--- conflicted
+++ resolved
@@ -409,7 +409,29 @@
     return await upload_file(file)
 
 
-<<<<<<< HEAD
+@app.post("/api/files/upload")
+async def upload_file(file: UploadFile = File(...), authorization: Optional[str] = Header(None)):
+    original_name = file.filename or "uploaded_file"
+    dest_path = _safe_path_join(Config.SCAN_DIR, original_name)
+    os.makedirs(os.path.dirname(dest_path), exist_ok=True)
+    try:
+        if aiofiles:
+            async with aiofiles.open(dest_path, "wb") as out:
+                while True:
+                    chunk = await file.read(1024 * 1024)
+                    if not chunk:
+                        break
+                    await out.write(chunk)
+        else:
+            with open(dest_path, "wb") as out:
+                out.write(await file.read())
+    finally:
+        await file.close()
+
+    logger.info(f"Uploaded file saved to {dest_path}")
+    return {"status": "uploaded", "filename": file.filename}
+
+
 @app.get("/api/files/list")
 def api_files_list(authorization: str | None = Header(default=None)):
     """Return a simple JSON array of filenames. The backend expects a String[] by default.
@@ -430,29 +452,6 @@
     # Return unique, sorted list
     unique_sorted = sorted(list(dict.fromkeys(results)))
     return JSONResponse(content=unique_sorted)
-=======
-@app.post("/api/files/upload")
-async def upload_file(file: UploadFile = File(...), authorization: Optional[str] = Header(None)):
-    original_name = file.filename or "uploaded_file"
-    dest_path = _safe_path_join(Config.SCAN_DIR, original_name)
-    os.makedirs(os.path.dirname(dest_path), exist_ok=True)
-    try:
-        if aiofiles:
-            async with aiofiles.open(dest_path, "wb") as out:
-                while True:
-                    chunk = await file.read(1024 * 1024)
-                    if not chunk:
-                        break
-                    await out.write(chunk)
-        else:
-            with open(dest_path, "wb") as out:
-                out.write(await file.read())
-    finally:
-        await file.close()
-
-    logger.info(f"Uploaded file saved to {dest_path}")
-    return {"status": "uploaded", "filename": file.filename}
->>>>>>> d1a5d56a
 
 
 @app.get("/api/files/{filename}")
@@ -572,7 +571,6 @@
         "poppler_path": Config.POPPLER_PATH
     }
 
-<<<<<<< HEAD
 @app.get("/stats")
 def get_stats():
     """Get processing statistics"""
@@ -586,18 +584,6 @@
         logger.error(f"Directory not found: {e}")
         stats["error"] = str(e)
     return stats
-
-def main():
-    """Main application entry point"""
-    logger.info("Starting OCR Watcher Microservice")
-    
-    # Start watcher in background thread
-    watcher_thread = threading.Thread(target=start_watcher, daemon=True)
-    watcher_thread.start()
-    
-    # Start FastAPI server
-    uvicorn.run(app, host=Config.HOST, port=Config.PORT)
-=======
 @app.get("/_routes")
 def list_routes():
     """Diagnostics: list all registered routes (paths & methods) to verify deployed version."""
@@ -617,11 +603,15 @@
 
 
 def main():
-    import uvicorn
-    logger.info(f"Starting uvicorn on {Config.HOST}:{Config.PORT} with {len(app.router.routes)} registered routes")
-    uvicorn.run("ocr_watcher:app", host=Config.HOST, port=Config.PORT, log_level="info")
-
->>>>>>> d1a5d56a
+    """Main application entry point"""
+    logger.info("Starting OCR Watcher Microservice")
+    
+    # Start watcher in background thread
+    watcher_thread = threading.Thread(target=start_watcher, daemon=True)
+    watcher_thread.start()
+    
+    # Start FastAPI server
+    uvicorn.run(app, host=Config.HOST, port=Config.PORT)
 
 if __name__ == "__main__":
     main()